--- conflicted
+++ resolved
@@ -25,11 +25,7 @@
 ```json
 {
   "application": {
-<<<<<<< HEAD
-    "Tasks": [
-=======
     "tasks": [
->>>>>>> 0bca5e6d
       {
         "id": "1",
         "wcet": 5,
@@ -128,10 +124,6 @@
         },
         {
             "task_id": 2,
-<<<<<<< HEAD
-            "node_id": 2,
-            "start_time": 7,
-=======
             "node_id": 1,
             "start_time": 1,
             "end_time": 10,
@@ -162,19 +154,13 @@
             "task_id": 6,
             "node_id": 1,
             "start_time": 1,
->>>>>>> 0bca5e6d
-            "end_time": 10,
-            "deadline": 6
-        }
-
-    ]
-}
-```
-<<<<<<< HEAD
-## Latest Deadline First (LDF) for Multi-Node
-=======
->>>>>>> 0bca5e6d
-
+            "end_time": 10,
+            "deadline": 6
+        }
+
+    ]
+}
+```
 
 ## EDF and LDF for Single-Node
 
@@ -248,7 +234,7 @@
 
 ``` PYTHON
 schedule = ldf_single_node(application_data, platform_data)
-```  
+```
 ### Example
 ```  json
 {
@@ -308,14 +294,7 @@
 ![alt text](./images/image.png)
 
 
-<<<<<<< HEAD
-where f<sub>i</sub> is the finishing time of process 'i'.  Note that the above equation is negative if all deadlines are  met.   EDF  is  widely  used  in  systems  where  meeting  deadlines  is  crucial,  such  as  in multimedia systems for audio/video processing to ensure smooth streaming without delays. EDF ensures that tasks with the earliest deadlines are executed first. By prioritizing tasks based on their deadlines, EDF minimizes the chances of missing deadlines and helps meet real time  requirements.   EDF  maximizes  CPU  utilization  by  allowing  tasks  to  execute as soon as their deadlines arrive, as long as the  CPU is available. EDF provides predictability in terms of task execution times and deadlines.  The scheduling decisions are deterministic and can be analyzed and predicted in advance, which is crucial for real-time systems.  EDF can handle both periodic and aperiodic tasks, making it suitable for a wide range of real-time systems. It allows for dynamic task creation and scheduling without disrupting the execution of existing tasks.
-## EDF and LDF for Single-Node
-The Earliest Deadline First (EDF) and Latest Deadline First (LDF) algorithms for single-core systems schedules jobs similarly to the multi-core version but considers only one processor. 
-The Least Deadline First (LDF) scheduling strategy starts by identifying the endpoint of the schedule.  The LDF scheduling strategy builds a schedule backwards.  Given a DAG, choose  the  leaf  node  with  the  latest  deadline  to  be  scheduled  last,  and  work  backwards. 
-=======
 where f<sub>i</sub> is the finishing time of process 'i'.  Note that the above equation is negative if all deadlines are  met. EDF  is  widely  used  in  systems  where  meeting  deadlines  is  crucial,  such  as  in multimedia systems for audio/video processing to ensure smooth streaming without delays. Assume we have at least three nodes. Node 1 might start with Task 1 (earliest starting task with no dependencies). As soon as Task 1 completes, Node 1 can take on Task 3, and Node 2 can begin Task 2 simultaneously since these tasks are now available and have the next earliest deadlines. Task 4 must wait for Task 2 to complete but could be started immediately on Node 3 if Task 2 finishes before Task 3. Task 5 and Task 6 would then be allocated based on their completion of dependencies.
->>>>>>> 0bca5e6d
 
 
 ### Usage
